--- conflicted
+++ resolved
@@ -1,7 +1,7 @@
-<<<<<<< HEAD
+
 from starlette.applications import Starlette
 from starlette.responses import JSONResponse, HTMLResponse
-=======
+
 import json
 import logging
 
@@ -9,7 +9,7 @@
 from typing import Any
 
 from pydantic import ValidationError
->>>>>>> 445905a3
+
 from sse_starlette.sse import EventSourceResponse
 from starlette.applications import Starlette
 from starlette.requests import Request
@@ -51,11 +51,10 @@
         self.task_manager = task_manager
         self.agent_card = agent_card
         self.app = Starlette()
-<<<<<<< HEAD
+
         self.app.add_route(self.endpoint, self._process_request, methods=["POST"])
         self.app.add_route(self.endpoint, self._handle_root_get, methods=["GET"])
-=======
->>>>>>> 445905a3
+
         self.app.add_route(
             self.endpoint, self._process_request, methods=['POST']
         )
