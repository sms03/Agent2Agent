## Sample Agents

All the agents in this directory are samples built on different frameworks highlighting different capabilities. Each agent runs as a standalone A2A server. 

Each agent can be run as its own A2A server with the instructions on its README. By default, each will run on a separate port on localhost (you can use command line arguments to override).

To interact with the servers, use an A2AClient in a host app (such as the CLI). See [Host Apps](/samples/python/hosts/README.md) for details.

* [**Google ADK**](/samples/python/agents/google_adk/README.md)  
Sample agent to (mock) fill out expense reports. Showcases multi-turn interactions and returning/replying to webforms through A2A.

* [**AG2 MCP Agent with A2A Protocol**](/samples/python/agents/ag2/README.md)  
Demonstrates an MCP-enabled agent built with [AG2](https://github.com/ag2ai/ag2) that is exposed through the A2A protocol.

* [**LangGraph**](/samples/python/agents/langgraph/README.md)  
Sample agent which can convert currency using tools. Showcases multi-turn interactions, tool usage, and streaming updates. 

* [**CrewAI**](/samples/python/agents/crewai/README.md)  
Sample agent which can generate images. Showcases multi-turn interactions and sending images through A2A.

* [**LlamaIndex**](/samples/python/agents/llama_index_file_chat/README.md)  
Sample agent which can parse a file and then chat with the user using the parsed content as context. Showcases multi-turn interactions, file upload and parsing, and streaming updates. 

* [**Marvin Contact Extractor Agent**](/samples/python/agents/marvin/README.md)  
Demonstrates an agent using the [Marvin](https://github.com/prefecthq/marvin) framework to extract structured contact information from text, integrated with the Agent2Agent (A2A) protocol.

* [**Enterprise Data Agent**](/samples/python/agents/mindsdb/README.md)  
<<<<<<< HEAD
Sample agent which can answer questions from any database, datawarehouse, app. - With Gemini 2.5 flash + MindsDB.
=======
Sample agent which can answer questions from any database, datawarehouse, app. - Powered by Gemini 2.5 flash + MindsDB.

* [**Semantic Kernel Agent**](/samples/python/agents/semantickernel/README.md)  
Demonstrates how to implement a travel agent built on [Semantic Kernel](https://github.com/microsoft/semantic-kernel/) and exposed through the A2A protocol.
>>>>>>> 445905a3
<|MERGE_RESOLUTION|>--- conflicted
+++ resolved
@@ -25,11 +25,8 @@
 Demonstrates an agent using the [Marvin](https://github.com/prefecthq/marvin) framework to extract structured contact information from text, integrated with the Agent2Agent (A2A) protocol.
 
 * [**Enterprise Data Agent**](/samples/python/agents/mindsdb/README.md)  
-<<<<<<< HEAD
+
 Sample agent which can answer questions from any database, datawarehouse, app. - With Gemini 2.5 flash + MindsDB.
-=======
-Sample agent which can answer questions from any database, datawarehouse, app. - Powered by Gemini 2.5 flash + MindsDB.
 
 * [**Semantic Kernel Agent**](/samples/python/agents/semantickernel/README.md)  
 Demonstrates how to implement a travel agent built on [Semantic Kernel](https://github.com/microsoft/semantic-kernel/) and exposed through the A2A protocol.
->>>>>>> 445905a3
